from datetime import datetime
import logging
import os
from pathlib import Path
import re
import shutil
from subprocess import DEVNULL, check_output, run
import tempfile
from time import sleep
from uuid import uuid4

from click.testing import CliRunner
from dandischema.consts import DANDI_SCHEMA_VERSION
from dateutil.tz import tzlocal, tzutc
import pynwb
from pynwb import NWBHDF5IO, NWBFile
from pynwb.device import Device
from pynwb.file import Subject
import pynwb.image
from pynwb.ophys import ImageSeries
import pytest
import requests

from .skip import skipif
from .. import get_logger
from ..cli.command import organize
from ..consts import dandiset_metadata_file, known_instances
from ..dandiapi import DandiAPIClient
from ..pynwb_utils import make_nwb_file, metadata_nwb_file_fields
from ..upload import upload

lgr = get_logger()


@pytest.fixture(autouse=True)
def capture_all_logs(caplog):
    caplog.set_level(logging.DEBUG, logger="dandi")


# TODO: move into some common fixtures.  We might produce a number of files
#       and also carry some small ones directly in git for regression testing
@pytest.fixture(scope="session")
def simple1_nwb_metadata(tmpdir_factory):
    # very simple assignment with the same values as the key with 1 as suffix
    metadata = {f: "{}1".format(f) for f in metadata_nwb_file_fields}
    metadata["identifier"] = uuid4().hex
    # subject_fields

    # tune specific ones:
    # Needs an explicit time zone since otherwise pynwb would add one
    # But then comparison breaks anyways any ways yoh have tried to set it
    # for datetime.now.  Taking example from pynwb tests
    metadata["session_start_time"] = datetime(2017, 4, 15, 12, tzinfo=tzutc())
    metadata["keywords"] = ["keyword1", "keyword 2"]
    # since NWB 2.1.0 some fields values become "arrays" which are
    # then reloaded as tuples, so we force them being tuples here
    # See e.g. https://github.com/NeurodataWithoutBorders/pynwb/issues/1091
    for f in "related_publications", "experimenter":
        metadata[f] = (metadata[f],)
    return metadata


@pytest.fixture(scope="session")
def simple1_nwb(simple1_nwb_metadata, tmpdir_factory):
    return make_nwb_file(
        str(tmpdir_factory.mktemp("data").join("simple1.nwb")), **simple1_nwb_metadata
    )


@pytest.fixture(scope="session")
def simple2_nwb(simple1_nwb_metadata, tmpdir_factory):
    """With a subject"""
    return make_nwb_file(
        str(tmpdir_factory.mktemp("data").join("simple2.nwb")),
        subject=pynwb.file.Subject(
            subject_id="mouse001",
            date_of_birth=datetime(2016, 12, 1, tzinfo=tzutc()),
            sex="M",
            species="mouse",
        ),
        **simple1_nwb_metadata,
    )


@pytest.fixture(scope="session")
def organized_nwb_dir(simple2_nwb, tmp_path_factory):
    tmp_path = tmp_path_factory.mktemp("dandiset")
    (tmp_path / dandiset_metadata_file).write_text("{}\n")
    r = CliRunner().invoke(
        organize, ["-f", "copy", "--dandiset-path", str(tmp_path), str(simple2_nwb)]
    )
    assert r.exit_code == 0, r.stdout
    return tmp_path


@pytest.fixture(scope="session")
def organized_nwb_dir2(simple1_nwb_metadata, simple2_nwb, tmp_path_factory):
    tmp_path = tmp_path_factory.mktemp("dandiset")

    # need to copy first and then use -f move since we will create one more
    # file to be "organized"
    shutil.copy(str(simple2_nwb), str(tmp_path))
    make_nwb_file(
        str(tmp_path / "simple3.nwb"),
        subject=pynwb.file.Subject(
            subject_id="lizard001",
            date_of_birth=datetime(2016, 12, 1, tzinfo=tzutc()),
            sex="F",
            species="Gekko gecko",
        ),
        **simple1_nwb_metadata,
    )
    (tmp_path / dandiset_metadata_file).write_text("{}\n")
    r = CliRunner().invoke(organize, ["-f", "move", "--dandiset-path", str(tmp_path)])
    assert r.exit_code == 0, r.stdout
    assert sum(p.is_dir() for p in tmp_path.iterdir()) == 2
    return tmp_path


def get_gitrepo_fixture(url, committish=None, scope="session"):

    if committish:
        raise NotImplementedError()

    @pytest.fixture(scope=scope)
    def fixture():
        skipif.no_network()
        skipif.no_git()

        path = tempfile.mktemp()  # not using pytest's tmpdir fixture to not
        # collide in different scopes etc. But we
        # would need to remove it ourselves
        lgr.debug("Cloning %r into %r", url, path)
        try:
            runout = run(["git", "clone", url, path])
            if runout.returncode:
                raise RuntimeError(f"Failed to clone {url} into {path}")
            yield path
        finally:
            try:
                shutil.rmtree(path)
            except BaseException as exc:
                lgr.warning("Failed to remove %s - using Windows?: %s", path, exc)

    return fixture


nwb_test_data = get_gitrepo_fixture("http://github.com/dandi-datasets/nwb_test_data")


LOCAL_DOCKER_DIR = Path(__file__).with_name("data") / "dandiarchive-docker"
LOCAL_DOCKER_ENV = LOCAL_DOCKER_DIR.name


@pytest.fixture(scope="session")
def docker_compose_setup():
    skipif.no_network()
    skipif.no_docker_engine()

    # Check that we're running on a Unix-based system (Linux or macOS), as the
    # Docker images don't work on Windows.
    if os.name != "posix":
        pytest.skip("Docker images require Unix host")

    persist = os.environ.get("DANDI_TESTS_PERSIST_DOCKER_COMPOSE")

    create = (
        persist is None
        or run(
            ["docker", "inspect", f"{LOCAL_DOCKER_ENV}_django_1"],
            stdout=DEVNULL,
            stderr=DEVNULL,
        ).returncode
        != 0
    )

    env = {**os.environ, "DJANGO_DANDI_SCHEMA_VERSION": DANDI_SCHEMA_VERSION}
    try:
        if create:
            run(
                ["docker-compose", "run", "--rm", "django", "./manage.py", "migrate"],
                cwd=str(LOCAL_DOCKER_DIR),
                env=env,
                check=True,
            )
            run(
                [
                    "docker-compose",
                    "run",
                    "--rm",
                    "-e",
                    "DJANGO_SUPERUSER_PASSWORD=nsNc48DBiS",
                    "django",
                    "./manage.py",
                    "createsuperuser",
                    "--no-input",
                    "--email",
                    "admin@nil.nil",
                ],
                cwd=str(LOCAL_DOCKER_DIR),
                env=env,
                check=True,
            )

        r = check_output(
            [
                "docker-compose",
                "run",
                "--rm",
                "django",
                "./manage.py",
                "drf_create_token",
                "admin@nil.nil",
            ],
            cwd=str(LOCAL_DOCKER_DIR),
            env=env,
            universal_newlines=True,
        )
        m = re.search(r"^Generated token (\w+) for user admin@nil.nil$", r, flags=re.M)
        if not m:
            raise RuntimeError(
                f"Could not extract Django auth token from drf_create_token output: {r!r}"
            )
        django_api_key = m[1]

        if create:
            run(
                ["docker-compose", "up", "-d", "django", "celery", "redirector"],
                cwd=str(LOCAL_DOCKER_DIR),
                env=env,
                check=True,
            )
            API_URL = known_instances["dandi-api-local-docker-tests"].api
            for _ in range(10):
                try:
                    requests.get(f"{API_URL}/dandisets/")
                except requests.ConnectionError:
                    sleep(1)
                else:
                    break
            else:
                raise RuntimeError("Django container did not start up in time")
        yield {"django_api_key": django_api_key}
    finally:
        if persist in (None, "0"):
            run(["docker-compose", "down", "-v"], cwd=str(LOCAL_DOCKER_DIR), check=True)


@pytest.fixture(scope="session")
def local_dandi_api(docker_compose_setup):
    instance_id = "dandi-api-local-docker-tests"
    instance = known_instances[instance_id]
    api_key = docker_compose_setup["django_api_key"]
    with DandiAPIClient(api_url=instance.api, token=api_key) as client:
        yield {
            "api_key": api_key,
            "client": client,
            "instance": instance,
            "instance_id": instance_id,
        }


@pytest.fixture()
def text_dandiset(local_dandi_api, monkeypatch, tmp_path_factory):
    d = local_dandi_api["client"].create_dandiset(
        "Text Dandiset",
        {
            "schemaKey": "Dandiset",
            "name": "Text Dandiset",
            "description": "A test text Dandiset",
            "contributor": [
                {
                    "schemaKey": "Person",
                    "name": "Wodder, John",
                    "roleName": ["dcite:Author", "dcite:ContactPerson"],
                }
            ],
            "license": ["spdx:CC0-1.0"],
            "manifestLocation": ["https://github.com/dandi/dandi-cli"],
        },
    )
    dandiset_id = d.identifier
    dspath = tmp_path_factory.mktemp("text_dandiset")
    (dspath / dandiset_metadata_file).write_text(f"identifier: '{dandiset_id}'\n")
    (dspath / "file.txt").write_text("This is test text.\n")
    (dspath / "subdir1").mkdir()
    (dspath / "subdir1" / "apple.txt").write_text("Apple\n")
    (dspath / "subdir2").mkdir()
    (dspath / "subdir2" / "banana.txt").write_text("Banana\n")
    (dspath / "subdir2" / "coconut.txt").write_text("Coconut\n")

    def upload_dandiset(paths=None, **kwargs):
        with monkeypatch.context() as m:
            m.setenv("DANDI_API_KEY", local_dandi_api["api_key"])
            upload(
                paths=paths or [],
                dandiset_path=dspath,
                dandi_instance=local_dandi_api["instance_id"],
                devel_debug=True,
                allow_any_path=True,
                validation="skip",
                **kwargs,
            )

    upload_dandiset()
    return {
        "client": local_dandi_api["client"],
        "dspath": dspath,
        "dandiset": d,
        "dandiset_id": dandiset_id,
        "reupload": upload_dandiset,
    }


<<<<<<< HEAD
@pytest.fixture(scope="session")
def download_video_files(tmp_path_factory):
    from datalad.api import install

    pt = tmp_path_factory.mktemp("ophys_testing_data")
    dataset = install(
        path=pt, source="https://gin.g-node.org/CatalystNeuro/ophys_testing_data"
    )
    resp = dataset.get("video_files")
    return Path(resp[0]["path"])


@pytest.fixture()
def create_video_nwbfiles(download_video_files, tmp_path):
    base_nwb_path = tmp_path / "nwbfiles"
    base_nwb_path.mkdir(parents=True, exist_ok=True)
    base_vid_path = tmp_path / "video_files"
    shutil.copytree(download_video_files, str(base_vid_path))

    video_files_list = [i for i in base_vid_path.iterdir()]
    for no in range(0, len(video_files_list), 2):
        vid_1 = video_files_list[no]
        vid_2 = video_files_list[no + 1]
        subject_id = f"mouse{no}"
        session_id = f"sessionid{no}"
        subject = Subject(
            subject_id=subject_id,
            species="Mus musculus",
            sex="M",
            description="lab mouse ",
        )
        device = Device(f"imaging_device_{no}")
        name = f"{vid_1.stem}_{no}"
        nwbfile = NWBFile(
            f"{name}{no}",
            "desc: contains movie for dandi .mp4 storage as external",
            datetime.now(tzlocal()),
            experimenter="Experimenter name",
            session_id=session_id,
            subject=subject,
            devices=[device],
        )

        image_series = ImageSeries(
            name=f"MouseWhiskers{no}",
            format="external",
            external_file=[str(vid_1), str(vid_2)],
            starting_frame=[0],
            starting_time=0.0,
            rate=150.0,
        )
        nwbfile.add_acquisition(image_series)

        nwbfile_path = base_nwb_path / f"{name}.nwb"
        with NWBHDF5IO(str(nwbfile_path), "w") as io:
            io.write(nwbfile)
    return base_nwb_path
=======
@pytest.fixture()
def tmp_home(
    monkeypatch: pytest.MonkeyPatch, tmp_path_factory: pytest.TempPathFactory
) -> Path:
    home = tmp_path_factory.mktemp("tmp_home")
    monkeypatch.setenv("HOME", str(home))
    monkeypatch.delenv("XDG_CACHE_HOME", raising=False)
    monkeypatch.delenv("XDG_CONFIG_DIRS", raising=False)
    monkeypatch.delenv("XDG_CONFIG_HOME", raising=False)
    monkeypatch.delenv("XDG_DATA_DIRS", raising=False)
    monkeypatch.delenv("XDG_DATA_HOME", raising=False)
    monkeypatch.delenv("XDG_RUNTIME_DIR", raising=False)
    monkeypatch.delenv("XDG_STATE_HOME", raising=False)
    monkeypatch.setenv("USERPROFILE", str(home))
    monkeypatch.setenv("LOCALAPPDATA", str(home))
>>>>>>> 433380a0
<|MERGE_RESOLUTION|>--- conflicted
+++ resolved
@@ -312,7 +312,6 @@
     }
 
 
-<<<<<<< HEAD
 @pytest.fixture(scope="session")
 def download_video_files(tmp_path_factory):
     from datalad.api import install
@@ -370,7 +369,7 @@
         with NWBHDF5IO(str(nwbfile_path), "w") as io:
             io.write(nwbfile)
     return base_nwb_path
-=======
+
 @pytest.fixture()
 def tmp_home(
     monkeypatch: pytest.MonkeyPatch, tmp_path_factory: pytest.TempPathFactory
@@ -385,5 +384,4 @@
     monkeypatch.delenv("XDG_RUNTIME_DIR", raising=False)
     monkeypatch.delenv("XDG_STATE_HOME", raising=False)
     monkeypatch.setenv("USERPROFILE", str(home))
-    monkeypatch.setenv("LOCALAPPDATA", str(home))
->>>>>>> 433380a0
+    monkeypatch.setenv("LOCALAPPDATA", str(home))